--- conflicted
+++ resolved
@@ -9,10 +9,10 @@
 
 class AutoMLBenchmark:
 
-<<<<<<< HEAD
-    def __init__(self, benchmarks, framework):
+    def __init__(self, benchmarks, framework, region_name=None):
         self.benchmarks = benchmarks
         self.framework = framework
+        self.region_name = region_name
 
         # load config file
         with open("config.json") as file:
@@ -22,14 +22,6 @@
         self.overhead_time = config["overhead_time"]
         self.query_frequency = config["query_frequency"]
         self.max_parallel_jobs = config["max_parallel_jobs"]
-=======
-    def __init__(self, benchmarks, framework, query_frequency=10, region_name=None):
-        self.benchmarks = benchmarks
-        self.framework = framework
-        self.query_frequency = query_frequency
-        self.region_name = region_name
-
->>>>>>> 6b6583fa
 
     def get_container_name(self):
         docker_image = self.framework["docker_image"]
@@ -63,7 +55,7 @@
 
         return results
 
-    def run_aws(self, aws_instance_image, keep_logs=False):
+    def run_aws(self, keep_logs=False):
 
         jobs = []
         for benchmark in self.benchmarks:
@@ -73,7 +65,6 @@
                     "fold": fold,
                     "run": AwsDockerOMLRun(
                         benchmark["aws_instance_type"],
-                        aws_instance_image,
                         self.get_container_name(),
                         benchmark["openml_task_id"],
                         fold,
